--- conflicted
+++ resolved
@@ -11,13 +11,7 @@
 import torch.nn.functional as F  # Not strictly needed for GA policy forward, but good practice
 
 sys.path.append(os.path.join(os.path.dirname(__file__), ".."))  # to access config
-<<<<<<< HEAD
-sys.path.append(
-    os.path.join(os.path.dirname(__file__), "..", "src")
-)  # to access tetris
-=======
 sys.path.append(os.path.join(os.path.dirname(__file__), "..", "src"))  # to access tetris
->>>>>>> c3eb186e
 
 from src.tetris import Tetris
 from .base_agent import BaseAgent
@@ -33,18 +27,7 @@
     Output: Single score for that state. Higher score is better.
     """
 
-<<<<<<< HEAD
-    def __init__(
-        self,
-        state_size,
-        action_size=1,
-        seed=0,
-        fc1_units=global_config.GA_FC1_UNITS,
-        fc2_units=global_config.GA_FC2_UNITS,
-    ):
-=======
     def __init__(self, state_size, action_size=1, seed=0, fc1_units=global_config.GA_FC1_UNITS, fc2_units=global_config.GA_FC2_UNITS):
->>>>>>> c3eb186e
         super(PolicyNetwork, self).__init__()
         self.seed = torch.manual_seed(seed)
         self.fc1 = nn.Linear(state_size, fc1_units)
@@ -64,13 +47,7 @@
         return self.fc3(x)
 
     def get_weights_flat(self):
-<<<<<<< HEAD
-        return np.concatenate(
-            [param.data.cpu().numpy().flatten() for param in self.parameters()]
-        )
-=======
         return np.concatenate([param.data.cpu().numpy().flatten() for param in self.parameters()])
->>>>>>> c3eb186e
 
     def set_weights_flat(self, flat_weights):
         offset = 0
