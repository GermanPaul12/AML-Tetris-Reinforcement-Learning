--- conflicted
+++ resolved
@@ -14,20 +14,10 @@
 ################################################################
 # Helper Functions for Agent File Management and Score Parsing #
 ################################################################
-<<<<<<< HEAD
-
-
-def get_agent_file_prefix(
-    agent_type_str: str, is_actor: bool = False, is_critic: bool = False
-):
-    """Generates a standardized file prefix for saving/loading agent models."""
-
-=======
 
 def get_agent_file_prefix(agent_type_str:str, is_actor:bool=False, is_critic:bool=False):
     """Generates a standardized file prefix for saving/loading agent models."""
     
->>>>>>> c3eb186e
     processed_agent_type = agent_type_str.replace("_", "-")
     if agent_type_str == "ppo":
         if is_actor: return "ppo-actor"
